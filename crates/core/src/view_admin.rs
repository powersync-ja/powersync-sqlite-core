--- conflicted
+++ resolved
@@ -271,7 +271,6 @@
     ").into_db_result(local_db)?;
     }
 
-<<<<<<< HEAD
     if current_version < 5 {
         // language=SQLite
         local_db
@@ -321,9 +320,8 @@
             )
             .into_db_result(local_db)?;
     }
-=======
+
     setup_internal_views(local_db)?;
->>>>>>> 5a965e78
 
     Ok(String::from(""))
 }
