extern crate alloc;

use alloc::format;
use alloc::string::{String, ToString};
use alloc::vec::Vec;
use core::ffi::c_int;
use core::slice;

use sqlite::{ResultCode, Value};
use sqlite_nostd as sqlite;
use sqlite_nostd::{Connection, Context};

use crate::error::{PSResult, SQLiteError};
use crate::util::quote_identifier;
use crate::{create_auto_tx_function, create_sqlite_text_fn};

fn powersync_drop_view_impl(
    ctx: *mut sqlite::context,
    args: &[*mut sqlite::value],
) -> Result<String, ResultCode> {
    let name = args[0].text();

    let local_db = ctx.db_handle();
    let q = format!("DROP VIEW IF EXISTS {:}", quote_identifier(name));
    let stmt2 = local_db.prepare_v2(&q)?;

    if stmt2.step()? == ResultCode::ROW {
        Ok(String::from(name))
    } else {
        Ok(String::from(""))
    }
}

create_sqlite_text_fn!(
    powersync_drop_view,
    powersync_drop_view_impl,
    "powersync_drop_view"
);

fn powersync_exec_impl(
    ctx: *mut sqlite::context,
    args: &[*mut sqlite::value],
) -> Result<String, ResultCode> {
    let q = args[0].text();

    if q != "" {
        let local_db = ctx.db_handle();
        local_db.exec_safe(q)?;
    }

    Ok(String::from(""))
}

create_sqlite_text_fn!(powersync_exec, powersync_exec_impl, "powersync_exec");

fn powersync_internal_table_name_impl(
    ctx: *mut sqlite::context,
    args: &[*mut sqlite::value],
) -> Result<String, ResultCode> {
    // schema: JSON
    let schema = args[0].text();

    let local_db = ctx.db_handle();

    // language=SQLite
    let stmt1 = local_db.prepare_v2(
        "SELECT json_extract(?1, '$.name') as name, ifnull(json_extract(?1, '$.local_only'), 0)",
    )?;
    stmt1.bind_text(1, schema, sqlite::Destructor::STATIC)?;

    let step_result = stmt1.step()?;
    if step_result != ResultCode::ROW {
        return Err(ResultCode::SCHEMA);
    }

    let name = stmt1.column_text(0)?;
    let local_only = stmt1.column_int(1)? != 0;

    if local_only {
        Ok(format!("ps_data_local__{:}", name))
    } else {
        Ok(format!("ps_data__{:}", name))
    }
}

create_sqlite_text_fn!(
    powersync_internal_table_name,
    powersync_internal_table_name_impl,
    "powersync_internal_table_name"
);

fn powersync_external_table_name_impl(
    _ctx: *mut sqlite::context,
    args: &[*mut sqlite::value],
) -> Result<String, SQLiteError> {
    // name: full table name
    let name = args[0].text();

    if name.starts_with("ps_data_local__") {
        Ok(String::from(&name[15..]))
    } else if name.starts_with("ps_data__") {
        Ok(String::from(&name[9..]))
    } else {
        Err(SQLiteError::from(ResultCode::CONSTRAINT_DATATYPE))
    }
}

create_sqlite_text_fn!(
    powersync_external_table_name,
    powersync_external_table_name_impl,
    "powersync_external_table_name"
);

fn powersync_init_impl(
    ctx: *mut sqlite::context,
    _args: &[*mut sqlite::value],
) -> Result<String, SQLiteError> {
    let local_db = ctx.db_handle();

    // language=SQLite
    local_db.exec_safe(
        "\
CREATE TABLE IF NOT EXISTS ps_migration(id INTEGER PRIMARY KEY, down_migrations TEXT)",
    )?;

    // language=SQLite
    let current_version_stmt =
        local_db.prepare_v2("SELECT ifnull(max(id), 0) as version FROM ps_migration")?;
    let rc = current_version_stmt.step()?;
    if rc != ResultCode::ROW {
        return Err(SQLiteError::from(ResultCode::ABORT));
    }

    const CODE_VERSION: i32 = 4;

    let mut current_version = current_version_stmt.column_int(0)?;

    while current_version > CODE_VERSION {
        // Run down migrations.
        // This is rare, we don't worry about optimizing this.

        current_version_stmt.reset()?;

        let down_migrations_stmt = local_db.prepare_v2("select e.value ->> 'sql' as sql from (select id, down_migrations from ps_migration where id > ?1 order by id desc limit 1) m, json_each(m.down_migrations) e")?;
        down_migrations_stmt.bind_int(1, CODE_VERSION)?;

        let mut down_sql: Vec<String> = alloc::vec![];

        while down_migrations_stmt.step()? == ResultCode::ROW {
            let sql = down_migrations_stmt.column_text(0)?;
            down_sql.push(sql.to_string());
        }

        for sql in down_sql {
            let rs = local_db.exec_safe(&sql);
            if let Err(code) = rs {
                return Err(SQLiteError(
                    code,
                    Some(format!(
                        "Down migration failed for {:} {:}",
                        current_version, sql
                    )),
                ));
            }
        }

        // Refresh the version
        current_version_stmt.reset()?;
        let rc = current_version_stmt.step()?;
        if rc != ResultCode::ROW {
            return Err(SQLiteError(
                rc,
                Some("Down migration failed - could not get version".to_string()),
            ));
        }
        let new_version = current_version_stmt.column_int(0)?;
        if new_version >= current_version {
            // Database down from version $currentVersion to $version failed - version not updated after dow migration
            return Err(SQLiteError(
                ResultCode::ABORT,
                Some(format!(
                    "Down migration failed - version not updated from {:}",
                    current_version
                )),
            ));
        }
        current_version = new_version;
    }

    current_version_stmt.reset()?;

    if current_version < 1 {
        // language=SQLite
        local_db
            .exec_safe(
                "
CREATE TABLE ps_oplog(
  bucket TEXT NOT NULL,
  op_id INTEGER NOT NULL,
  op INTEGER NOT NULL,
  row_type TEXT,
  row_id TEXT,
  key TEXT,
  data TEXT,
  hash INTEGER NOT NULL,
  superseded INTEGER NOT NULL);

CREATE INDEX ps_oplog_by_row ON ps_oplog (row_type, row_id) WHERE superseded = 0;
CREATE INDEX ps_oplog_by_opid ON ps_oplog (bucket, op_id);
CREATE INDEX ps_oplog_by_key ON ps_oplog (bucket, key) WHERE superseded = 0;

CREATE TABLE ps_buckets(
  name TEXT PRIMARY KEY,
  last_applied_op INTEGER NOT NULL DEFAULT 0,
  last_op INTEGER NOT NULL DEFAULT 0,
  target_op INTEGER NOT NULL DEFAULT 0,
  add_checksum INTEGER NOT NULL DEFAULT 0,
  pending_delete INTEGER NOT NULL DEFAULT 0
);

CREATE TABLE ps_untyped(type TEXT NOT NULL, id TEXT NOT NULL, data TEXT, PRIMARY KEY (type, id));

CREATE TABLE ps_crud (id INTEGER PRIMARY KEY AUTOINCREMENT, data TEXT);

INSERT INTO ps_migration(id, down_migrations) VALUES(1, NULL);
",
            )
            .into_db_result(local_db)?;
    }

    if current_version < 2 {
        // language=SQLite
        local_db.exec_safe("\
CREATE TABLE ps_tx(id INTEGER PRIMARY KEY NOT NULL, current_tx INTEGER, next_tx INTEGER);
INSERT INTO ps_tx(id, current_tx, next_tx) VALUES(1, NULL, 1);

ALTER TABLE ps_crud ADD COLUMN tx_id INTEGER;

INSERT INTO ps_migration(id, down_migrations) VALUES(2, json_array(json_object('sql', 'DELETE FROM ps_migration WHERE id >= 2', 'params', json_array()), json_object('sql', 'DROP TABLE ps_tx', 'params', json_array()), json_object('sql', 'ALTER TABLE ps_crud DROP COLUMN tx_id', 'params', json_array())));
").into_db_result(local_db)?;
    }

    if current_version < 3 {
        // language=SQLite
        local_db.exec_safe("\
CREATE TABLE ps_kv(key TEXT PRIMARY KEY NOT NULL, value BLOB);
INSERT INTO ps_kv(key, value) values('client_id', uuid());

INSERT INTO ps_migration(id, down_migrations) VALUES(3, json_array(json_object('sql', 'DELETE FROM ps_migration WHERE id >= 3'), json_object('sql', 'DROP TABLE ps_kv')));
    ").into_db_result(local_db)?;
    }

<<<<<<< HEAD
    if current_version < 4 {
        // language=SQLite
        local_db.exec_safe("\
ALTER TABLE ps_buckets ADD COLUMN op_checksum INTEGER NOT NULL DEFAULT 0;
ALTER TABLE ps_buckets ADD COLUMN remove_operations INTEGER NOT NULL DEFAULT 0;

UPDATE ps_buckets SET op_checksum = (
  SELECT IFNULL(SUM(ps_oplog.hash), 0) & 0xffffffff FROM ps_oplog WHERE ps_oplog.bucket = ps_buckets.name
);

INSERT INTO ps_migration(id, down_migrations)
  VALUES(4,
    json_array(
      json_object('sql', 'DELETE FROM ps_migration WHERE id >= 4'),
      json_object('sql', 'ALTER TABLE ps_buckets DROP COLUMN op_checksum'),
      json_object('sql', 'ALTER TABLE ps_buckets DROP COLUMN remove_operations')
    ));
    ").into_db_result(local_db)?;
    }
=======
    setup_internal_views(local_db)?;
>>>>>>> 7bc9257e

    Ok(String::from(""))
}

create_auto_tx_function!(powersync_init_tx, powersync_init_impl);
create_sqlite_text_fn!(powersync_init, powersync_init_tx, "powersync_init");

fn powersync_clear_impl(
    ctx: *mut sqlite::context,
    args: &[*mut sqlite::value],
) -> Result<String, SQLiteError> {
    let local_db = ctx.db_handle();

    let clear_local = args[0].int();

    // language=SQLite
    local_db.exec_safe(
        "\
DELETE FROM ps_oplog;
DELETE FROM ps_crud;
DELETE FROM ps_buckets;
DELETE FROM ps_untyped;
DELETE FROM ps_kv WHERE key != 'client_id';
",
    )?;

    let table_glob = if clear_local != 0 {
        "ps_data_*"
    } else {
        "ps_data__*"
    };

    let tables_stmt = local_db
        .prepare_v2("SELECT name FROM sqlite_master WHERE type='table' AND name GLOB ?1")?;
    tables_stmt.bind_text(1, table_glob, sqlite::Destructor::STATIC)?;

    let mut tables: Vec<String> = alloc::vec![];

    while tables_stmt.step()? == ResultCode::ROW {
        let name = tables_stmt.column_text(0)?;
        tables.push(name.to_string());
    }

    for name in tables {
        let quoted = quote_identifier(&name);
        // The first delete statement deletes a single row, to trigger an update notification for the table.
        // The second delete statement uses the truncate optimization to delete the remainder of the data.
        let delete_sql = format!(
            "\
DELETE FROM {table} WHERE rowid IN (SELECT rowid FROM {table} LIMIT 1);
DELETE FROM {table};",
            table = quoted
        );
        local_db.exec_safe(&delete_sql)?;
    }

    Ok(String::from(""))
}

create_auto_tx_function!(powersync_clear_tx, powersync_clear_impl);
create_sqlite_text_fn!(powersync_clear, powersync_clear_tx, "powersync_clear");

fn setup_internal_views(db: *mut sqlite::sqlite3) -> Result<(), ResultCode> {
    // powersync_views - just filters sqlite_master, and combines the view and related triggers
    // into one row.

    // These views are only usable while the extension is loaded, so use TEMP views.
    // TODO: This should not be a public view - implement internally instead
    // language=SQLite
    db.exec_safe("\
    CREATE TEMP VIEW IF NOT EXISTS powersync_views(name, sql, delete_trigger_sql, insert_trigger_sql, update_trigger_sql)
    AS SELECT
        view.name name,
        view.sql sql,
        ifnull(trigger1.sql, '') delete_trigger_sql,
        ifnull(trigger2.sql, '') insert_trigger_sql,
        ifnull(trigger3.sql, '') update_trigger_sql
        FROM sqlite_master view
        LEFT JOIN sqlite_master trigger1
            ON trigger1.tbl_name = view.name AND trigger1.type = 'trigger' AND trigger1.name GLOB 'ps_view_delete*'
        LEFT JOIN sqlite_master trigger2
            ON trigger2.tbl_name = view.name AND trigger2.type = 'trigger' AND trigger2.name GLOB 'ps_view_insert*'
        LEFT JOIN sqlite_master trigger3
            ON trigger3.tbl_name = view.name AND trigger3.type = 'trigger' AND trigger3.name GLOB 'ps_view_update*'
        WHERE view.type = 'view' AND view.sql GLOB  '*-- powersync-auto-generated';

    CREATE TRIGGER IF NOT EXISTS powersync_views_insert
    INSTEAD OF INSERT ON powersync_views
    FOR EACH ROW
    BEGIN
        SELECT powersync_drop_view(NEW.name);
        SELECT powersync_exec(NEW.sql);
        SELECT powersync_exec(NEW.delete_trigger_sql);
        SELECT powersync_exec(NEW.insert_trigger_sql);
        SELECT powersync_exec(NEW.update_trigger_sql);
    END;

    CREATE TRIGGER IF NOT EXISTS powersync_views_update
    INSTEAD OF UPDATE ON powersync_views
    FOR EACH ROW
    BEGIN
        SELECT powersync_drop_view(OLD.name);
        SELECT powersync_exec(NEW.sql);
        SELECT powersync_exec(NEW.delete_trigger_sql);
        SELECT powersync_exec(NEW.insert_trigger_sql);
        SELECT powersync_exec(NEW.update_trigger_sql);
    END;

    CREATE TRIGGER IF NOT EXISTS powersync_views_delete
    INSTEAD OF DELETE ON powersync_views
    FOR EACH ROW
    BEGIN
        SELECT powersync_drop_view(OLD.name);
    END;")?;

    // language=SQLite
    db.exec_safe(
        "\
    CREATE TEMP VIEW IF NOT EXISTS powersync_tables(name, internal_name, local_only)
    AS SELECT
        powersync_external_table_name(name) as name,
        name as internal_name,
        name GLOB 'ps_data_local__*' as local_only
        FROM sqlite_master
        WHERE type = 'table' AND name GLOB 'ps_data_*';",
    )?;

    Ok(())
}

pub fn register(db: *mut sqlite::sqlite3) -> Result<(), ResultCode> {
    // This entire module is just making it easier to edit sqlite_master using queries.
    // The primary interfaces exposed are:
    // 1. Individual views:
    //
    //    CREATE VIEW powersync_views(name TEXT, sql TEXT, delete_trigger_sql TEXT, insert_trigger_sql TEXT, update_trigger_sql TEXT)
    //
    // The views can be queried and updated using powersync_views.
    // UPSERT is not supported on powersync_views (or any view or virtual table for that matter),
    // but "INSERT OR REPLACE" is supported. However, it's a potentially expensive operation
    // (drops and re-creates the view and trigger), so avoid where possible.
    //
    // 2. All-in-one schema updates:
    //
    //    INSERT INTO powersync_replace_schema(schema) VALUES('{"tables": [...]}');
    //
    // This takes care of updating, inserting and deleting powersync_views to get it in sync
    // with the schema.
    //
    // The same results could be achieved using virtual tables, but the interface would remain the same.
    // A potential disadvantage of using views is that the JSON may be re-parsed multiple times.

    // Internal function, used in triggers for powersync_views.
    db.create_function_v2(
        "powersync_drop_view",
        1,
        sqlite::UTF8,
        None,
        Some(powersync_drop_view),
        None,
        None,
        None,
    )?;

    // Internal function, used in triggers for powersync_views.
    db.create_function_v2(
        "powersync_exec",
        1,
        sqlite::UTF8,
        None,
        Some(powersync_exec),
        None,
        None,
        None,
    )?;

    // Initialize the extension internal tables.
    db.create_function_v2(
        "powersync_init",
        0,
        sqlite::UTF8,
        None,
        Some(powersync_init),
        None,
        None,
        None,
    )?;

    // Initialize the extension internal tables.
    db.create_function_v2(
        "powersync_clear",
        1,
        sqlite::UTF8,
        None,
        Some(powersync_clear),
        None,
        None,
        None,
    )?;

    db.create_function_v2(
        "powersync_external_table_name",
        1,
        sqlite::UTF8 | sqlite::DETERMINISTIC,
        None,
        Some(powersync_external_table_name),
        None,
        None,
        None,
    )?;

    db.create_function_v2(
        "powersync_internal_table_name",
        1,
        sqlite::UTF8 | sqlite::DETERMINISTIC,
        None,
        Some(powersync_internal_table_name),
        None,
        None,
        None,
    )?;

    Ok(())
}<|MERGE_RESOLUTION|>--- conflicted
+++ resolved
@@ -250,7 +250,6 @@
     ").into_db_result(local_db)?;
     }
 
-<<<<<<< HEAD
     if current_version < 4 {
         // language=SQLite
         local_db.exec_safe("\
@@ -270,9 +269,8 @@
     ));
     ").into_db_result(local_db)?;
     }
-=======
+
     setup_internal_views(local_db)?;
->>>>>>> 7bc9257e
 
     Ok(String::from(""))
 }
